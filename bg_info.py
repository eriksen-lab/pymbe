#!/usr/bin/env python
# -*- coding: utf-8 -*

""" bg_info.py: info handling for Bethe-Goldstone correlation calculations."""

from os.path import isfile
from shutil import which

from bg_cfour import cfour_input_hf, cfour_input_corr, cfour_get_dim, cfour_write_energy

__author__ = 'Dr. Janus Juul Eriksen, JGU Mainz'
__copyright__ = 'Copyright 2017'
__credits__ = ['Prof. Juergen Gauss', 'Dr. Filippo Lipparini']
__license__ = '???'
__version__ = '0.4'
__maintainer__ = 'Dr. Janus Juul Eriksen'
__email__ = 'jeriksen@uni-mainz.de'
__status__ = 'Development'

def init_mol(molecule):
   #
   if (not isfile('input-mol.inp')):
      #
      print('input-mol.inp not found, aborting ...')
      #
      molecule['error'].append(True)
   #
   else:
      #
      with open('input-mol.inp') as f:
         #
         content = f.readlines()
         #
         for i in range(0,len(content)-2):
            #
            if (i == 0):
               #
               molecule['mol'] = str(content[i])
            else:
               #
               molecule['mol'] += str(content[i])
         #
         for j in range(1,3):
            #
            molecule[content[-j].split()[0]] = int(content[-j].split()[1])
   #
   chk = ['mult','core','mol']
   #
   for k in range(0,len(chk)-1):
      #
      if (not (chk[k] in molecule.keys())):
         #
         print('any of '+str(chk[0:2])+' keywords missing in input-mol.inp, aborting ...')
         #
         molecule['error'].append(True)
   #
   # rename 'core' to 'ncore' internally in the code (to adapt with convention: 'nocc'/'nvirt')
   #
   molecule['ncore'] = molecule.pop('core')
   #
   return molecule

def init_param(molecule):
   #
   if (not isfile('input-param.inp')):
      #
      print('input-param.inp not found, aborting ...')
      #
      molecule['error'].append(True)
   #
   else:
      #
      # init keys
      #
      molecule['backend_prog'] = ''
      molecule['max_order'] = 0
      molecule['prim_thres'] = 0.0
      molecule['prim_e_thres'] = 1.0e-04
      molecule['sec_thres'] = 0.0
      molecule['corr'] = False
      molecule['corr_model'] = ''
      molecule['corr_order'] = 0
      molecule['corr_thres'] = 0.0
      molecule['basis'] = ''
      molecule['ref'] = False
      molecule['frozen'] = False
      molecule['debug'] = False
      molecule['local'] = False
      molecule['zmat'] = False
      molecule['mem'] = 0
      molecule['scr_name'] = 'scr'
      molecule['rst'] = False
      molecule['rst_keep'] = True
      #
      with open('input-param.inp') as f:
         #
         content = f.readlines()
         #
         for i in range(0,len(content)):
            #
            if (content[i].split()[0] == 'exp'):
               #
               molecule['exp'] = content[i].split()[1]
            #
            elif (content[i].split()[0] == 'prog'):
               #
               molecule['backend_prog'] = content[i].split()[1]
            #
            elif (content[i].split()[0] == 'max_order'):
               #
               molecule['max_order'] = int(content[i].split()[1])
            #
            elif (content[i].split()[0] == 'prim_thres'):
               #
               molecule['prim_thres'] = float(content[i].split()[1])
               molecule['prim_thres_init'] = molecule['prim_thres']
            #
            elif (content[i].split()[0] == 'prim_e_thres'):
               #
               molecule['prim_e_thres'] = float(content[i].split()[1])
            #
            elif (content[i].split()[0] == 'sec_thres'):
               #
               molecule['sec_thres'] = float(content[i].split()[1])
            #
            elif (content[i].split()[0] == 'corr'):
               #
               molecule['corr'] = (content[i].split()[1] == 'True')
            #
            elif (content[i].split()[0] == 'corr_order'):
               #
               molecule['corr_order'] = int(content[i].split()[1])
            #
            elif (content[i].split()[0] == 'corr_thres'):
               #
               molecule['corr_thres'] = float(content[i].split()[1])
               molecule['corr_thres_init'] = molecule['corr_thres']
            #
            elif (content[i].split()[0] == 'model'):
               #
               molecule['model'] = content[i].split()[1]
            #
            elif (content[i].split()[0] == 'corr_model'):
               #
               molecule['corr_model'] = content[i].split()[1]
            #
            elif (content[i].split()[0] == 'basis'):
               #
               molecule['basis'] = content[i].split()[1]
            #
            elif (content[i].split()[0] == 'ref'):
               #
               molecule['ref'] = (content[i].split()[1] == 'True')
            #
            elif (content[i].split()[0] == 'frozen'):
               #
               molecule['frozen'] = (content[i].split()[1] == 'True')
            #
            elif (content[i].split()[0] == 'local'):
               #
               molecule['local'] = (content[i].split()[1] == 'True')
            #
            elif (content[i].split()[0] == 'zmat'):
               #
               molecule['zmat'] = (content[i].split()[1] == 'True')
            #
            elif (content[i].split()[0] == 'units'):
               #
               molecule['units'] = content[i].split()[1]
            #
            elif (content[i].split()[0] == 'mem'):
               #
               molecule['mem'] = int(content[i].split()[1])
            #
            elif (content[i].split()[0] == 'scr'):
               #
               molecule['scr_name'] = content[i].split()[1]
            #
            elif (content[i].split()[0] == 'restart'):
               #
               molecule['rst'] = (content[i].split()[1] == 'True')
            #
            elif (content[i].split()[0] == 'rst_keep'):
               #
               molecule['rst_keep'] = (content[i].split()[1] == 'True')
            #
            elif (content[i].split()[0] == 'debug'):
               #
               molecule['debug'] = (content[i].split()[1] == 'True')
            #
            else:
               #
               print(str(content[i].split()[0])+' keyword in input-param.inp not recognized, aborting ...')
               #
               molecule['error'][0].append(True)
   #
   set_exp(molecule)
   #
<<<<<<< HEAD
   chk = ['mol','ncore','frozen','mult','scr_name','rst','rst_keep','exp','backend_prog','max_order','prim_thres','sec_thres','corr','corr_order','corr_thres','model','corr_model',\
=======
   set_fc(molecule)
   #
   chk = ['mol','ncore','frozen','mult','scr_name','exp','backend_prog','max_order','prim_thres','prim_e_thres','sec_thres',\
          'corr','corr_order','corr_thres','model','corr_model',\
>>>>>>> 1fd493e5
          'basis','ref','local','zmat','units','mem','debug']
   #
   inc = 0
   #
   for k in range(0,len(chk)):
      #
      if (not (chk[k] in molecule.keys())):
         #
         print(str(chk[k])+' keyword missing in either input-mol.inp or input-param.inp, aborting ...')
         #
         inc += 1
   #
   if (inc > 0):
      #
      molecule['error'].append(True)
   #
   return molecule

def set_exp(molecule):
   #
   # set thresholds and scheme
   #
   if (molecule['exp'] == 'occ'):
      #
      molecule['scheme'] = 'occupied'
   #
   elif (molecule['exp'] == 'virt'):
      #
      molecule['scheme'] = 'virtual'
   #
   elif (molecule['exp'] == 'comb-ov'):
      #
      molecule['scheme'] = 'combined occupied/virtual'
   #
   elif (molecule['exp'] == 'comb-vo'):
      #
      molecule['scheme'] = 'combined virtual/occupied'
   #
   # set correction model and order in case of no energy correction
   #
   if (not molecule['corr']):
      #
      molecule['corr_model'] = 'N/A'
      #
      molecule['corr_order'] = 'N/A'
   #
   return molecule

def set_fc(molecule):
   #
   if (not molecule['frozen']): molecule['ncore'] = 0
   #
   return molecule

def init_backend_prog(molecule):
   #
   if (molecule['backend_prog'] == 'cfour'):
      #
      if (which('xcfour') is None):
         #
         print('no xcfour executable found in PATH env, aborting ...')
         #
         molecule['error'].append(True)
      #
      else:
         #
         # set path to executable
         # 
         molecule['backend_prog_exe'] = which('xcfour')
         #
         # set backend module routines
         #
         molecule['input_hf'] = cfour_input_hf
         molecule['input_corr'] = cfour_input_corr
         molecule['get_dim'] = cfour_get_dim
         molecule['write_energy'] = cfour_write_energy
         #
         # set regex for expansion model
         #
         if (molecule['model'] == 'fci'):
            #
            molecule['regex'] = '\s+Final Correlation Energy'
         #
         elif (molecule['model'] == 'mp2'):
            #
            molecule['regex'] = '\s+E2\(TOT\)'
         #
         else: # CC
            #
            molecule['regex'] = '\s+The correlation energy is'
   #
   else:
      #
      print('choice of backend program not recognized, aborting ...')
      #
      molecule['error'].append(True)
   #
   return molecule

def sanity_chk(molecule):
   #
   # type of expansion
   #
   if ((molecule['exp'] != 'occ') and (molecule['exp'] != 'virt') and (molecule['exp'] != 'comb-ov') and (molecule['exp'] != 'comb-vo')):
      #
      print('wrong input -- valid choices for expansion scheme are occ, virt, comb-ov, or comb-vo --- aborting ...')
      #
      molecule['error'].append(True)
   #
   # expansion model
   #
   if (not ((molecule['model'] == 'fci') or (molecule['model'] == 'mp2') or (molecule['model'] == 'cisd') or (molecule['model'] == 'ccsd') or (molecule['model'] == 'ccsdt'))):
      #
      print('wrong input -- valid expansion models are currently: fci, mp2, cisd, ccsd, and ccsdt --- aborting ...')
      #
      molecule['error'].append(True)
   #
   # max order
   #
   if (molecule['max_order'] < 0):
      #
      print('wrong input -- wrong maximum expansion order (must be integer >= 1) --- aborting ...')
      #
      molecule['error'].append(True)
   #
   # expansion thresholds
   #
   if ((molecule['exp'] == 'occ') or (molecule['exp'] == 'virt')):
      #
      if ((molecule['prim_thres'] == 100.0) and (molecule['max_order'] == 0)):
         #
         print('wrong input -- no expansion threshold (prim_thres) supplied and no max_order set (either or both must be set) --- aborting ...')
         #
         molecule['error'].append(True)
      #
      if (molecule['prim_thres'] < 0.0):
         #
         print('wrong input -- expansion threshold (prim_thres) must be float >= 0.0 --- aborting ...')
         #
         molecule['error'].append(True)
   #
   if ((molecule['exp'] == 'comb-ov') or (molecule['exp'] == 'comb-vo')):
      #
      if ((molecule['prim_thres'] == 0.0) and (molecule['sec_thres'] == 0.0)):
         #
         print('wrong input -- expansion thresholds for both the primary and secondary expansions need be supplied (prim_thres / sec_thres) --- aborting ...')
         #
         molecule['error'].append(True)
      #
      if ((molecule['prim_thres'] < 0.0) or (molecule['prim_thres'] < 0.0)):
         #
         print('wrong input -- expansion thresholds (prim_thres / sec_thres) must be floats >= 0.0 --- aborting ...')
         #
         molecule['error'].append(True)
   #
   # energy correction
   #
   if (molecule['corr']):
      #
      if (molecule['corr_order'] == 0):
         #
         print('wrong input -- energy correction requested, but no correction order (integer >= 1) supplied --- aborting ...')
         #
         molecule['error'].append(True)
      #
      if (molecule['corr_thres'] < 0.0):
         #
         print('wrong input -- correction threshold (corr_thres, float >= 0.0) must be supplied --- aborting ...')
         #
         molecule['error'].append(True)
      #
      if (molecule['corr_thres'] >= molecule['prim_thres']):
         #
         print('wrong input -- correction threshold (corr_thres) must be tighter than the primary expansion threshold (prim_thres) --- aborting ...')
         #
         molecule['error'].append(True)
   #
   # frozen core threatment
   #
   if (molecule['frozen'] and (molecule['ncore'] == 0)):
      #
      print('wrong input -- frozen core requested, but no core orbitals specified --- aborting ...')
      #
      molecule['error'].append(True)
   #
   if (molecule['frozen'] and molecule['local']):
      #
      print('wrong input -- comb. of frozen core and local orbitals not implemented --- aborting ...')
      #
      molecule['error'].append(True)
   #
   # units
   #
   if ((molecule['units'] != 'angstrom') and (molecule['units'] != 'bohr')):
      #
      print('wrong input -- valid choices of units are angstrom or bohr --- aborting ...')
      #
      molecule['error'].append(True)
   #
   # memory
   #
   if (molecule['mem'] == 0):
      #
      print('wrong input -- memory input not supplied --- aborting ...')
      #
      molecule['error'].append(True)
   #
   # basis set
   #
   if (molecule['basis'] == ''):
      #
      print('wrong input -- basis set not supplied --- aborting ...')
      #
      molecule['error'].append(True)
   #
   # scratch folder
   #
   if (molecule['scr_name'] == ''):
      #
      print('wrong input -- scratch folder not supplied --- aborting ...')
      #
      molecule['error'].append(True)
   #
   # quit upon error
   #
   if (molecule['error'][-1]):
      #
      molecule['error'].append(True)
   #
   return molecule
<|MERGE_RESOLUTION|>--- conflicted
+++ resolved
@@ -196,14 +196,11 @@
    #
    set_exp(molecule)
    #
-<<<<<<< HEAD
-   chk = ['mol','ncore','frozen','mult','scr_name','rst','rst_keep','exp','backend_prog','max_order','prim_thres','sec_thres','corr','corr_order','corr_thres','model','corr_model',\
-=======
    set_fc(molecule)
    #
-   chk = ['mol','ncore','frozen','mult','scr_name','exp','backend_prog','max_order','prim_thres','prim_e_thres','sec_thres',\
+   chk = ['mol','ncore','frozen','mult','scr_name','rst','rst_keep','exp','backend_prog',\
+          'max_order','prim_thres','prim_e_thres','sec_thres',\
           'corr','corr_order','corr_thres','model','corr_model',\
->>>>>>> 1fd493e5
           'basis','ref','local','zmat','units','mem','debug']
    #
    inc = 0
