#!/usr/bin/env python
# -*- coding: utf-8 -*

""" bg_info.py: info handling for Bethe-Goldstone correlation calculations."""

from os.path import isfile
from shutil import which

from bg_cfour import cfour_input_hf, cfour_input_corr, cfour_get_dim, cfour_write_energy

__author__ = 'Dr. Janus Juul Eriksen, JGU Mainz'
__copyright__ = 'Copyright 2017'
__credits__ = ['Prof. Juergen Gauss', 'Dr. Filippo Lipparini']
__license__ = '???'
__version__ = '0.4'
__maintainer__ = 'Dr. Janus Juul Eriksen'
__email__ = 'jeriksen@uni-mainz.de'
__status__ = 'Development'

def init_mol(molecule):
   #
   if (not isfile('input-mol.inp')):
      #
      print('input-mol.inp not found, aborting ...')
      #
      molecule['error'].append(True)
   #
   else:
      #
      with open('input-mol.inp') as f:
         #
         content = f.readlines()
         #
         for i in range(0,len(content)-2):
            #
            if (i == 0):
               #
               molecule['mol'] = str(content[i])
            else:
               #
               molecule['mol'] += str(content[i])
         #
         for j in range(1,3):
            #
            molecule[content[-j].split()[0]] = int(content[-j].split()[1])
   #
   chk = ['mult','core','mol']
   #
   for k in range(0,len(chk)-1):
      #
      if (not (chk[k] in molecule.keys())):
         #
         print('any of '+str(chk[0:2])+' keywords missing in input-mol.inp, aborting ...')
         #
         molecule['error'].append(True)
   #
   # rename 'core' to 'ncore' internally in the code (to adapt with convention: 'nocc'/'nvirt')
   #
   molecule['ncore'] = molecule.pop('core')
   #
   return molecule

def init_param(molecule):
   #
   if (not isfile('input-param.inp')):
      #
      print('input-param.inp not found, aborting ...')
      #
      molecule['error'].append(True)
   #
   else:
      #
      # init keys
      #
      molecule['backend_prog'] = ''
      molecule['mp2_nat_orbs'] = False
      molecule['max_order'] = 0
      molecule['prim_thres'] = 0.0
      molecule['prim_e_thres'] = 1.0e-04
      molecule['sec_thres'] = 0.0
      molecule['corr'] = False
      molecule['corr_model'] = ''
      molecule['corr_order'] = 0
      molecule['corr_thres'] = 0.0
      molecule['basis'] = ''
      molecule['ref'] = False
      molecule['frozen'] = False
      molecule['debug'] = False
      molecule['local'] = False
      molecule['zmat'] = False
      molecule['mem'] = 0
      molecule['scr_name'] = 'scr'
      molecule['rst'] = False
      molecule['rst_keep'] = True
      #
      with open('input-param.inp') as f:
         #
         content = f.readlines()
         #
         for i in range(0,len(content)):
            #
            if (content[i].split()[0] == 'exp'):
               #
               molecule['exp'] = content[i].split()[1]
            #
            elif (content[i].split()[0] == 'prog'):
               #
               molecule['backend_prog'] = content[i].split()[1]
            #
            elif (content[i].split()[0] == 'mp2_nat_orbs'):
               #
               molecule['mp2_nat_orbs'] = (content[i].split()[1] == 'True')
            #
            elif (content[i].split()[0] == 'max_order'):
               #
               molecule['max_order'] = int(content[i].split()[1])
            #
            elif (content[i].split()[0] == 'prim_thres'):
               #
               molecule['prim_thres'] = float(content[i].split()[1])
               molecule['prim_thres_init'] = molecule['prim_thres']
            #
            elif (content[i].split()[0] == 'prim_e_thres'):
               #
               molecule['prim_e_thres'] = float(content[i].split()[1])
            #
            elif (content[i].split()[0] == 'sec_thres'):
               #
               molecule['sec_thres'] = float(content[i].split()[1])
            #
            elif (content[i].split()[0] == 'corr'):
               #
               molecule['corr'] = (content[i].split()[1] == 'True')
            #
            elif (content[i].split()[0] == 'corr_order'):
               #
               molecule['corr_order'] = int(content[i].split()[1])
            #
            elif (content[i].split()[0] == 'corr_thres'):
               #
               molecule['corr_thres'] = float(content[i].split()[1])
               molecule['corr_thres_init'] = molecule['corr_thres']
            #
            elif (content[i].split()[0] == 'model'):
               #
               molecule['model'] = content[i].split()[1]
            #
            elif (content[i].split()[0] == 'corr_model'):
               #
               molecule['corr_model'] = content[i].split()[1]
            #
            elif (content[i].split()[0] == 'basis'):
               #
               molecule['basis'] = content[i].split()[1]
            #
            elif (content[i].split()[0] == 'ref'):
               #
               molecule['ref'] = (content[i].split()[1] == 'True')
            #
            elif (content[i].split()[0] == 'frozen'):
               #
               molecule['frozen'] = (content[i].split()[1] == 'True')
            #
            elif (content[i].split()[0] == 'local'):
               #
               molecule['local'] = (content[i].split()[1] == 'True')
            #
            elif (content[i].split()[0] == 'zmat'):
               #
               molecule['zmat'] = (content[i].split()[1] == 'True')
            #
            elif (content[i].split()[0] == 'units'):
               #
               molecule['units'] = content[i].split()[1]
            #
            elif (content[i].split()[0] == 'mem'):
               #
               molecule['mem'] = int(content[i].split()[1])
            #
            elif (content[i].split()[0] == 'scr'):
               #
               molecule['scr_name'] = content[i].split()[1]
            #
            elif (content[i].split()[0] == 'restart'):
               #
               molecule['rst'] = (content[i].split()[1] == 'True')
            #
            elif (content[i].split()[0] == 'rst_keep'):
               #
               molecule['rst_keep'] = (content[i].split()[1] == 'True')
            #
            elif (content[i].split()[0] == 'debug'):
               #
               molecule['debug'] = (content[i].split()[1] == 'True')
            #
            else:
               #
               print(str(content[i].split()[0])+' keyword in input-param.inp not recognized, aborting ...')
               #
               molecule['error'][0].append(True)
   #
   set_exp(molecule)
   #
   set_fc(molecule)
   #
<<<<<<< HEAD
   chk = ['mol','ncore','frozen','mult','scr_name','rst','rst_keep','exp','backend_prog',\
=======
   chk = ['mol','ncore','frozen','mult','scr_name','exp','backend_prog','mp2_nat_orbs',\
>>>>>>> 199b5957
          'max_order','prim_thres','prim_e_thres','sec_thres',\
          'corr','corr_order','corr_thres','model','corr_model',\
          'basis','ref','local','zmat','units','mem','debug']
   #
   inc = 0
   #
   for k in range(0,len(chk)):
      #
      if (not (chk[k] in molecule.keys())):
         #
         print(str(chk[k])+' keyword missing in either input-mol.inp or input-param.inp, aborting ...')
         #
         inc += 1
   #
   if (inc > 0):
      #
      molecule['error'].append(True)
   #
   return molecule

def set_exp(molecule):
   #
   # set thresholds and scheme
   #
   if (molecule['exp'] == 'occ'):
      #
      molecule['scheme'] = 'occupied'
   #
   elif (molecule['exp'] == 'virt'):
      #
      molecule['scheme'] = 'virtual'
   #
   elif (molecule['exp'] == 'comb-ov'):
      #
      molecule['scheme'] = 'combined occupied/virtual'
   #
   elif (molecule['exp'] == 'comb-vo'):
      #
      molecule['scheme'] = 'combined virtual/occupied'
   #
   # set correction model and order in case of no energy correction
   #
   if (not molecule['corr']):
      #
      molecule['corr_model'] = 'N/A'
      #
      molecule['corr_order'] = 'N/A'
   #
   return molecule

def set_fc(molecule):
   #
   if (not molecule['frozen']): molecule['ncore'] = 0
   #
   return molecule

def init_backend_prog(molecule):
   #
   if (molecule['backend_prog'] == 'cfour'):
      #
      if (which('xcfour') is None):
         #
         print('no xcfour executable found in PATH env, aborting ...')
         #
         molecule['error'].append(True)
      #
      else:
         #
         # set path to executable
         # 
         molecule['backend_prog_exe'] = which('xcfour')
         #
         # set backend module routines
         #
         molecule['input_hf'] = cfour_input_hf
         molecule['input_corr'] = cfour_input_corr
         molecule['get_dim'] = cfour_get_dim
         molecule['write_energy'] = cfour_write_energy
         #
         # set regex for expansion model
         #
         if (molecule['model'] == 'fci'):
            #
            molecule['regex'] = '\s+Final Correlation Energy'
         #
         elif (molecule['model'] == 'mp2'):
            #
            molecule['regex'] = '\s+E2\(TOT\)'
         #
         else: # CC
            #
            molecule['regex'] = '\s+The correlation energy is'
   #
   else:
      #
      print('choice of backend program not recognized, aborting ...')
      #
      molecule['error'].append(True)
   #
   return molecule

def sanity_chk(molecule):
   #
   # type of expansion
   #
   if ((molecule['exp'] != 'occ') and (molecule['exp'] != 'virt') and (molecule['exp'] != 'comb-ov') and (molecule['exp'] != 'comb-vo')):
      #
      print('wrong input -- valid choices for expansion scheme are occ, virt, comb-ov, or comb-vo --- aborting ...')
      #
      molecule['error'].append(True)
   #
   # expansion model
   #
   if (not ((molecule['model'] == 'fci') or (molecule['model'] == 'mp2') or (molecule['model'] == 'cisd') or (molecule['model'] == 'ccsd') or (molecule['model'] == 'ccsdt'))):
      #
      print('wrong input -- valid expansion models are currently: fci, mp2, cisd, ccsd, and ccsdt --- aborting ...')
      #
      molecule['error'].append(True)
   #
   # max order
   #
   if (molecule['max_order'] < 0):
      #
      print('wrong input -- wrong maximum expansion order (must be integer >= 1) --- aborting ...')
      #
      molecule['error'].append(True)
   #
   # expansion thresholds
   #
   if ((molecule['exp'] == 'occ') or (molecule['exp'] == 'virt')):
      #
      if ((molecule['prim_thres'] == 100.0) and (molecule['max_order'] == 0)):
         #
         print('wrong input -- no expansion threshold (prim_thres) supplied and no max_order set (either or both must be set) --- aborting ...')
         #
         molecule['error'].append(True)
      #
      if (molecule['prim_thres'] < 0.0):
         #
         print('wrong input -- expansion threshold (prim_thres) must be float >= 0.0 --- aborting ...')
         #
         molecule['error'].append(True)
   #
   if ((molecule['exp'] == 'comb-ov') or (molecule['exp'] == 'comb-vo')):
      #
      if ((molecule['prim_thres'] == 0.0) and (molecule['sec_thres'] == 0.0)):
         #
         print('wrong input -- expansion thresholds for both the primary and secondary expansions need be supplied (prim_thres / sec_thres) --- aborting ...')
         #
         molecule['error'].append(True)
      #
      if ((molecule['prim_thres'] < 0.0) or (molecule['prim_thres'] < 0.0)):
         #
         print('wrong input -- expansion thresholds (prim_thres / sec_thres) must be floats >= 0.0 --- aborting ...')
         #
         molecule['error'].append(True)
   #
   # energy correction
   #
   if (molecule['corr']):
      #
      if (molecule['corr_order'] == 0):
         #
         print('wrong input -- energy correction requested, but no correction order (integer >= 1) supplied --- aborting ...')
         #
         molecule['error'].append(True)
      #
      if (molecule['corr_thres'] < 0.0):
         #
         print('wrong input -- correction threshold (corr_thres, float >= 0.0) must be supplied --- aborting ...')
         #
         molecule['error'].append(True)
      #
      if (molecule['corr_thres'] >= molecule['prim_thres']):
         #
         print('wrong input -- correction threshold (corr_thres) must be tighter than the primary expansion threshold (prim_thres) --- aborting ...')
         #
         molecule['error'].append(True)
   #
   # frozen core threatment
   #
   if (molecule['frozen'] and (molecule['ncore'] == 0)):
      #
      print('wrong input -- frozen core requested, but no core orbitals specified --- aborting ...')
      #
      molecule['error'].append(True)
   #
   if (molecule['frozen'] and molecule['local']):
      #
      print('wrong input -- comb. of frozen core and local orbitals not implemented --- aborting ...')
      #
      molecule['error'].append(True)
   #
   # units
   #
   if ((molecule['units'] != 'angstrom') and (molecule['units'] != 'bohr')):
      #
      print('wrong input -- valid choices of units are angstrom or bohr --- aborting ...')
      #
      molecule['error'].append(True)
   #
   # memory
   #
   if (molecule['mem'] == 0):
      #
      print('wrong input -- memory input not supplied --- aborting ...')
      #
      molecule['error'].append(True)
   #
   # basis set
   #
   if (molecule['basis'] == ''):
      #
      print('wrong input -- basis set not supplied --- aborting ...')
      #
      molecule['error'].append(True)
   #
   # scratch folder
   #
   if (molecule['scr_name'] == ''):
      #
      print('wrong input -- scratch folder not supplied --- aborting ...')
      #
      molecule['error'].append(True)
   #
   # quit upon error
   #
   if (molecule['error'][-1]):
      #
      molecule['error'].append(True)
   #
   return molecule
<|MERGE_RESOLUTION|>--- conflicted
+++ resolved
@@ -203,14 +203,11 @@
    #
    set_fc(molecule)
    #
-<<<<<<< HEAD
-   chk = ['mol','ncore','frozen','mult','scr_name','rst','rst_keep','exp','backend_prog',\
-=======
-   chk = ['mol','ncore','frozen','mult','scr_name','exp','backend_prog','mp2_nat_orbs',\
->>>>>>> 199b5957
-          'max_order','prim_thres','prim_e_thres','sec_thres',\
+   chk = ['mol','ncore','frozen','mult','mp2_nat_orbs',\
+          'exp','max_order','prim_thres','prim_e_thres','sec_thres',\
           'corr','corr_order','corr_thres','model','corr_model',\
-          'basis','ref','local','zmat','units','mem','debug']
+          'basis','ref','local','zmat','units','mem',\
+          'debug','scr_name','rst','rst_keep','backend_prog']
    #
    inc = 0
    #
